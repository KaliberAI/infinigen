--- conflicted
+++ resolved
@@ -60,59 +60,15 @@
 
 To generate the hello-world scene using our custom annotation system, run:
 
-<<<<<<< HEAD
-4. Export the geometry from blender to disk
 ```
-python -m infinigen_examples.generate_nature --seed 0 --task mesh_save -g desert simple --input_folder outputs/helloworld/fine --output_folder outputs/helloworld/saved_mesh
-```
-5. Generate dense annotations
-```
-./infinigen/datagen/customgt/build/customgt --frame 1 -in outputs/helloworld/saved_mesh -out outputs/helloworld/frames
-```
-6. Summarize the file structure into a single JSON
-```
-python -m infinigen.tools.results.summarize outputs/helloworld # creating outputs/helloworld/summary.json
-```
-7. (Optional) Select for a segmentation mask of certain semantic tags, e.g. cactus
-```
-python -m infinigen.tools.ground_truth.segmentation_lookup outputs/helloworld 1 --query cactus
-=======
-```
-python -m tools.manage_datagen_jobs --output_folder outputs/hello_world/0 --num_scenes 1 --specific_seed 0 \
+python -m infinigen.datagen.manage_jobs --output_folder outputs/hello_world/0 --num_scenes 1 --specific_seed 0 \
 --configs desert.gin simple.gin --pipeline_configs local_16GB.gin monocular.gin opengl_gt.gin --pipeline_overrides LocalScheduleHandler.use_gpu=False
->>>>>>> a8ba86a3
 ```
 This is the [the previous manage_datagen_jobs command](https://github.com/princeton-vl/infinigen_internal/blob/oc16_update_docs/docs/HelloWorld.md#generate-images-in-one-command), but replacing `blender_gt.gin` with `opengl_gt.gin`
 
 ## Specification
 
-<<<<<<< HEAD
-**File structure:**
-
-We provide a python script `summarize.py` which will aggregate all relevant output file paths into a JSON:
-```
-python infinigen.tools.results.summarize <output-folder>
-```
-The resulting `<output-folder>/summary.json` will contains all file paths in the form:
-```
-{
-    <type>: {
-        <file-ext>: {
-            <rig>: {
-                <sub-cam>: {
-                    <frame>: <file-path> 
-                }
-            }
-        }
-    }
-}
-```
-
-`<rig>` and `<sub-cam>` are typically both "00" in the monocular setting; `<file-ext>` is typically "npy" or "png" for the the actual data and the visualization, respectively; `<frame>` is a 0-padded 4-digit number, e.g. "0013". `<type>` can be "SurfaceNormal", "Depth", etc. For example
-`summary_json["SurfaceNormal"]["npy"]["00"]["00"]["0001"]` -> `'frames/SurfaceNormal_0001_00_00.npy'`
-=======
 Below, we specify the data format and resolution of all ground truth passes exported by the default infinigen configuration. Where applicable, H and W refer to the height and width of the RGB image; some ground truth is stored at integer-multiples of this resolution, as described below. 
->>>>>>> a8ba86a3
 
 Note: In cases where both a .png and .npy file are available, we recommend you use the .png file only for visualization, and default to using the .npy file for training. 
 
@@ -126,11 +82,7 @@
 
 The depth and camera parameters can be used to warp one image to another frame by running:
 ```
-<<<<<<< HEAD
 python -m infinigen.tools.ground_truth.rigid_warp <folder> <first-frame> <second-frame>
-=======
-python -m tools.ground_truth.rigid_warp <folder> <first-frame> <second-frame>
->>>>>>> a8ba86a3
 ```
 
 **Surface Normals**
@@ -166,11 +118,7 @@
 To see an example of how optical flow can be used to warp one frame to the next, run
 
 ```
-<<<<<<< HEAD
 python -m infinigen.tools.ground_truth.optical_flow_warp <folder> <frame-number>
-=======
-python -m tools.ground_truth.optical_flow_warp <folder> <frame-number>
->>>>>>> a8ba86a3
 ```
 
 If using `blender_gt.gin` rathern than `opengl_gt.gin` replace `Flow3D` with `Flow`, since Blender does not export 3D flow.
@@ -201,38 +149,17 @@
 
 Generally, most useful panoptic segmentation masks can be constructed by combining the aforementioned two arrays in some way. As an example, to visualize the 2D and [3D bounding boxes](#object-metadata-and-3d-bounding-boxes) for rock objects in the hello world scene, run 
 ```
-<<<<<<< HEAD
-python -m infinigen.tools.ground_truth.segmentation_lookup outputs/helloworld 1 --query blender_rock --boxes
-python -m infinigen.tools.ground_truth.bounding_boxes_3d outputs/helloworld 1 --query blender_rock
-=======
 python -m tools.ground_truth.segmentation_lookup outputs/hello_world/0 48 --query rock --boxes
 python -m tools.ground_truth.bounding_boxes_3d outputs/hello_world/0 48 --query rock
->>>>>>> a8ba86a3
 ```
 By ommitting the --query flag, a list of available tags will be printed.
 
 #### **Tag Segmentation** :large_blue_diamond:
 
-<<<<<<< HEAD
-```
-python -m infinigen.tools.ground_truth.segmentation_lookup outputs/helloworld 1 --query petal
-```
-<p align="center">
-<img src="docs/images/gt_annotations/petal.png" width="400" />
-</p>
-
-A benefit of our tagging system is that one can produce a segmentation mask for things which are not a distinct object, such as terrain attributes. For instance, we can highlight only *caves* or *warped rocks*
-
-```
-python -m infinigen.tools.ground_truth.segmentation_lookup outputs/helloworld 1 --query cave
-python -m infinigen.tools.ground_truth.segmentation_lookup outputs/helloworld 1 --query warped_rocks
-```
-=======
 *Tag Segmentation* distinguishes vertices based on their semantic tags, and is stored as a H x W 64-bit integer numpy array. Infinigen tags all vertices with an integer which can be associated to a list of semantic labels in `MaskTag.json`. Compared to Object Segmentation, Infinigen's tagging system is less automatic but much more flexible. Requested features in the tagging system are usually possible and straightforward to implement, wheras in the automaically generated Object Segmentation they are not. 
 
 A benefit of our tagging system is that one can produce a segmentation mask for things which are not a distinct object, such as terrain attributes. For instance, we can highlight only *caves* or *warped rocks*
 
->>>>>>> a8ba86a3
 <p align="center">
 <img src="images/gt_annotations/caves.png" width="400" /> <img src="images/gt_annotations/warped_rocks.png" width="400" />
 </p>
