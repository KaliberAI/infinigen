# Copyright (C) 2023, Princeton University.

# This source code is licensed under the BSD 3-Clause license found in the LICENSE file in the root directory
# of this source tree.

import logging
from pathlib import Path

<<<<<<< HEAD
__version__ = "1.15.5"
=======
__version__ = "1.16.0"
>>>>>>> e4e9587d


def repo_root():
    return Path(__file__).parent.parent<|MERGE_RESOLUTION|>--- conflicted
+++ resolved
@@ -6,11 +6,7 @@
 import logging
 from pathlib import Path
 
-<<<<<<< HEAD
-__version__ = "1.15.5"
-=======
 __version__ = "1.16.0"
->>>>>>> e4e9587d
 
 
 def repo_root():
