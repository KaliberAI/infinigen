--- conflicted
+++ resolved
@@ -24,13 +24,8 @@
         Nodes.PrincipledBSDF,
         input_kwargs={
             "Metallic": 1.0,
-<<<<<<< HEAD
-            "Specular": uniform(0.5, 1.0),
+            "Specular IOR Level": uniform(0.5, 1.0),
             "Base Color": colors.hsv2rgba(color_hsv),
-=======
-            "Specular IOR Level": uniform(0.5, 1.0),
-            "Base Color": color,
->>>>>>> 7744dc98
             "Roughness": roughness,
         },
     )
