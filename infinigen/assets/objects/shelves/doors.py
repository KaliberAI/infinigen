# Copyright (C) 2024, Princeton University.
# This source code is licensed under the BSD 3-Clause license found in the LICENSE file in the root directory of this source tree.

# Authors: Lingjie Mei

import bpy
import numpy as np
from numpy.random import uniform

<<<<<<< HEAD
from infinigen.assets.materials.ceramic.glass import shader_glass
from infinigen.assets.materials.wood.plywood import (
    shader_shelves_black_wood,
    shader_shelves_black_wood_sampler,
=======
from infinigen.assets.materials.shelf_shaders import (
    shader_glass,
    shader_shelves_black_wood_z,
>>>>>>> b4e15630
    shader_shelves_white,
    shader_shelves_wood,
    shader_shelves_wood_z,
)
from infinigen.core import surface, tagging
from infinigen.core.nodes import node_utils
from infinigen.core.nodes.node_wrangler import Nodes, NodeWrangler
from infinigen.core.placement.factory import AssetFactory


@node_utils.to_nodegroup(
    "nodegroup_node_group", singleton=False, type="GeometryNodeTree"
)
def nodegroup_node_group(nw: NodeWrangler):
    # Code generated using version 2.6.4 of the node_transpiler

    cube = nw.new_node(Nodes.MeshCube, input_kwargs={"Size": (0.0120, 0.00060, 0.0400)})

    cylinder = nw.new_node(
        "GeometryNodeMeshCylinder",
        input_kwargs={"Vertices": 64, "Radius": 0.0100, "Depth": 0.00050},
    )

    transform = nw.new_node(
        Nodes.Transform,
        input_kwargs={
            "Geometry": cylinder.outputs["Mesh"],
            "Translation": (0.0050, 0.0000, 0.0000),
            "Rotation": (1.5708, 0.0000, 0.0000),
        },
    )

    cube_1 = nw.new_node(
        Nodes.MeshCube, input_kwargs={"Size": (0.0200, 0.0006, 0.0120)}
    )

    transform_1 = nw.new_node(
        Nodes.Transform,
        input_kwargs={"Geometry": cube_1, "Translation": (0.0080, 0.0000, 0.0000)},
    )

    join_geometry_1 = nw.new_node(
        Nodes.JoinGeometry, input_kwargs={"Geometry": [cube, transform, transform_1]}
    )

    group_input = nw.new_node(
        Nodes.GroupInput,
        expose_input=[
            ("NodeSocketFloat", "attach_height", 0.1000),
            ("NodeSocketFloat", "door_width", 0.5000),
        ],
    )

    multiply = nw.new_node(
        Nodes.Math,
        input_kwargs={0: group_input.outputs["door_width"]},
        attrs={"operation": "MULTIPLY"},
    )

    subtract = nw.new_node(
        Nodes.Math,
        input_kwargs={0: multiply, 1: 0.0181},
        attrs={"operation": "SUBTRACT"},
    )

    combine_xyz = nw.new_node(
        Nodes.CombineXYZ,
        input_kwargs={"X": subtract, "Z": group_input.outputs["attach_height"]},
    )

    transform_2 = nw.new_node(
        Nodes.Transform,
        input_kwargs={"Geometry": join_geometry_1, "Translation": combine_xyz},
    )

    group_output = nw.new_node(
        Nodes.GroupOutput,
        input_kwargs={"Geometry": transform_2},
        attrs={"is_active_output": True},
    )


@node_utils.to_nodegroup(
    "nodegroup_knob_handle", singleton=False, type="GeometryNodeTree"
)
def nodegroup_knob_handle(nw: NodeWrangler):
    # Code generated using version 2.6.4 of the node_transpiler

    group_input = nw.new_node(
        Nodes.GroupInput,
        expose_input=[
            ("NodeSocketFloat", "Radius", 0.0100),
            ("NodeSocketFloat", "thickness_1", 0.5000),
            ("NodeSocketFloat", "thickness_2", 0.5000),
            ("NodeSocketFloat", "length", 0.5000),
            ("NodeSocketFloat", "knob_mid_height", 0.0000),
            ("NodeSocketFloat", "edge_width", 0.5000),
            ("NodeSocketFloat", "door_width", 0.5000),
        ],
    )

    add = nw.new_node(
        Nodes.Math,
        input_kwargs={
            0: group_input.outputs["thickness_2"],
            1: group_input.outputs["thickness_1"],
        },
    )

    add_1 = nw.new_node(
        Nodes.Math, input_kwargs={0: add, 1: group_input.outputs["length"]}
    )

    cylinder = nw.new_node(
        "GeometryNodeMeshCylinder",
        input_kwargs={
            "Vertices": 64,
            "Radius": group_input.outputs["Radius"],
            "Depth": add_1,
        },
    )

    subtract = nw.new_node(
        Nodes.Math,
        input_kwargs={
            0: group_input.outputs["door_width"],
            1: group_input.outputs["edge_width"],
        },
        attrs={"operation": "SUBTRACT"},
    )

    multiply = nw.new_node(
        Nodes.Math,
        input_kwargs={0: subtract, 1: -0.5000},
        attrs={"operation": "MULTIPLY"},
    )

    add_2 = nw.new_node(Nodes.Math, input_kwargs={0: multiply, 1: -0.005})

    multiply_1 = nw.new_node(
        Nodes.Math, input_kwargs={0: add_1}, attrs={"operation": "MULTIPLY"}
    )

    combine_xyz_6 = nw.new_node(
        Nodes.CombineXYZ,
        input_kwargs={
            "X": add_2,
            "Y": multiply_1,
            "Z": group_input.outputs["knob_mid_height"],
        },
    )

    transform_6 = nw.new_node(
        Nodes.Transform,
        input_kwargs={
            "Geometry": cylinder.outputs["Mesh"],
            "Translation": combine_xyz_6,
            "Rotation": (1.5708, 0.0000, 0.0000),
        },
    )

    group_output = nw.new_node(
        Nodes.GroupOutput,
        input_kwargs={"Geometry": transform_6},
        attrs={"is_active_output": True},
    )


@node_utils.to_nodegroup(
    "nodegroup_mid_board", singleton=False, type="GeometryNodeTree"
)
def nodegroup_mid_board(nw: NodeWrangler, **kwargs):
    # Code generated using version 2.6.4 of the node_transpiler

    group_input = nw.new_node(
        Nodes.GroupInput,
        expose_input=[
            ("NodeSocketFloat", "height", 0.5000),
            ("NodeSocketFloat", "thickness", 0.5000),
            ("NodeSocketFloat", "width", 0.5000),
        ],
    )

    add = nw.new_node(
        Nodes.Math, input_kwargs={0: group_input.outputs["width"], 1: -0.0001}
    )

    add_1 = nw.new_node(
        Nodes.Math, input_kwargs={0: group_input.outputs["thickness"], 1: 0.0000}
    )

    multiply = nw.new_node(
        Nodes.Math,
        input_kwargs={0: group_input.outputs["height"]},
        attrs={"operation": "MULTIPLY"},
    )

    multiply_k = nw.new_node(
        Nodes.Math, input_kwargs={0: add_1, 1: 0.5000}, attrs={"operation": "MULTIPLY"}
    )

    add_k = nw.new_node(Nodes.Math, input_kwargs={0: multiply_k, 1: 0.004})

    add_2 = nw.new_node(Nodes.Math, input_kwargs={0: multiply, 1: -0.0001})

    combine_xyz_3 = nw.new_node(
        Nodes.CombineXYZ, input_kwargs={"X": add, "Y": add_1, "Z": add_2}
    )

    cube = nw.new_node(
        Nodes.MeshCube,
        input_kwargs={
            "Size": combine_xyz_3,
            "Vertices X": 5,
            "Vertices Y": 5,
            "Vertices Z": 5,
        },
    )

    multiply_1 = nw.new_node(
        Nodes.Math, input_kwargs={0: multiply}, attrs={"operation": "MULTIPLY"}
    )

    combine_xyz_4 = nw.new_node(
        Nodes.CombineXYZ, input_kwargs={"Y": add_k, "Z": multiply_1}
    )

    transform_4 = nw.new_node(
        Nodes.Transform, input_kwargs={"Geometry": cube, "Translation": combine_xyz_4}
    )

    set_material = nw.new_node(
        Nodes.SetMaterial,
        input_kwargs={
            "Geometry": transform_4,
            "Material": kwargs["material"][0],
        },
    )

    combine_xyz_7 = nw.new_node(
        Nodes.CombineXYZ, input_kwargs={"X": add, "Y": add_1, "Z": add_2}
    )

    cube_1 = nw.new_node(
        Nodes.MeshCube,
        input_kwargs={
            "Size": combine_xyz_7,
            "Vertices X": 5,
            "Vertices Y": 5,
            "Vertices Z": 5,
        },
    )

    multiply_2 = nw.new_node(
        Nodes.Math,
        input_kwargs={0: multiply, 1: 1.5000},
        attrs={"operation": "MULTIPLY"},
    )

    combine_xyz_8 = nw.new_node(
        Nodes.CombineXYZ, input_kwargs={"Y": add_k, "Z": multiply_2}
    )

    transform_7 = nw.new_node(
        Nodes.Transform, input_kwargs={"Geometry": cube_1, "Translation": combine_xyz_8}
    )

    set_material_1 = nw.new_node(
        Nodes.SetMaterial,
        input_kwargs={
            "Geometry": transform_7,
            "Material": kwargs["material"][1],
        },
    )

    join_geometry_1 = nw.new_node(
        Nodes.JoinGeometry, input_kwargs={"Geometry": [set_material, set_material_1]}
    )

    realize_instances = nw.new_node(
        Nodes.RealizeInstances, input_kwargs={"Geometry": join_geometry_1}
    )

    group_output = nw.new_node(
        Nodes.GroupOutput,
        input_kwargs={"Geometry": realize_instances, "mid_height": multiply},
        attrs={"is_active_output": True},
    )


@node_utils.to_nodegroup(
    "nodegroup_mid_board_001", singleton=False, type="GeometryNodeTree"
)
def nodegroup_mid_board_001(nw: NodeWrangler, **kwargs):
    # Code generated using version 2.6.4 of the node_transpiler

    group_input = nw.new_node(
        Nodes.GroupInput,
        expose_input=[
            ("NodeSocketFloat", "height", 0.5000),
            ("NodeSocketFloat", "thickness", 0.5000),
            ("NodeSocketFloat", "width", 0.5000),
        ],
    )

    add = nw.new_node(
        Nodes.Math, input_kwargs={0: group_input.outputs["width"], 1: -0.0001}
    )

    add_1 = nw.new_node(
        Nodes.Math, input_kwargs={0: group_input.outputs["thickness"], 1: 0.0000}
    )

    multiply_k = nw.new_node(
        Nodes.Math, input_kwargs={0: add_1, 1: 0.5000}, attrs={"operation": "MULTIPLY"}
    )

    add_k = nw.new_node(Nodes.Math, input_kwargs={0: multiply_k, 1: 0.004})

    multiply = nw.new_node(
        Nodes.Math,
        input_kwargs={0: group_input.outputs["height"], 1: 1.0000},
        attrs={"operation": "MULTIPLY"},
    )

    add_2 = nw.new_node(Nodes.Math, input_kwargs={0: multiply, 1: -0.0001})

    combine_xyz_3 = nw.new_node(
        Nodes.CombineXYZ, input_kwargs={"X": add, "Y": add_1, "Z": add_2}
    )

    cube = nw.new_node(
        Nodes.MeshCube,
        input_kwargs={
            "Size": combine_xyz_3,
            "Vertices X": 5,
            "Vertices Y": 5,
            "Vertices Z": 5,
        },
    )

    multiply_1 = nw.new_node(
        Nodes.Math, input_kwargs={0: multiply}, attrs={"operation": "MULTIPLY"}
    )

    combine_xyz_4 = nw.new_node(
        Nodes.CombineXYZ, input_kwargs={"Y": add_k, "Z": multiply_1}
    )

    transform_4 = nw.new_node(
        Nodes.Transform, input_kwargs={"Geometry": cube, "Translation": combine_xyz_4}
    )

    set_material = nw.new_node(
        Nodes.SetMaterial,
        input_kwargs={
            "Geometry": transform_4,
            "Material": kwargs["material"][0],
        },
    )

    join_geometry_1 = nw.new_node(
        Nodes.JoinGeometry, input_kwargs={"Geometry": set_material}
    )

    realize_instances = nw.new_node(
        Nodes.RealizeInstances, input_kwargs={"Geometry": join_geometry_1}
    )

    group_output = nw.new_node(
        Nodes.GroupOutput,
        input_kwargs={"Geometry": realize_instances, "mid_height": multiply},
        attrs={"is_active_output": True},
    )


@node_utils.to_nodegroup(
    "nodegroup_double_rampled_edge", singleton=False, type="GeometryNodeTree"
)
def nodegroup_double_rampled_edge(nw: NodeWrangler):
    # Code generated using version 2.6.4 of the node_transpiler

    group_input = nw.new_node(
        Nodes.GroupInput,
        expose_input=[
            ("NodeSocketFloat", "height", 0.5000),
            ("NodeSocketFloat", "thickness_2", 0.5000),
            ("NodeSocketFloat", "width", 0.5000),
            ("NodeSocketFloat", "thickness_1", 0.5000),
            ("NodeSocketFloat", "ramp_angle", 0.5000),
        ],
    )

    add = nw.new_node(
        Nodes.Math, input_kwargs={0: group_input.outputs["height"], 1: 0.0000}
    )

    combine_xyz_10 = nw.new_node(Nodes.CombineXYZ, input_kwargs={"Z": add})

    curve_line = nw.new_node(Nodes.CurveLine, input_kwargs={"End": combine_xyz_10})

    curve_circle = nw.new_node(
        Nodes.CurveCircle, input_kwargs={"Resolution": 3, "Radius": 0.0100}
    )

    endpoint_selection = nw.new_node(
        Nodes.EndpointSelection, input_kwargs={"End Size": 0}
    )

    add_1 = nw.new_node(
        Nodes.Math, input_kwargs={0: group_input.outputs["width"], 1: 0.0000}
    )

    add_2 = nw.new_node(
        Nodes.Math, input_kwargs={0: group_input.outputs["ramp_angle"], 1: 0.0000}
    )

    tangent = nw.new_node(
        Nodes.Math, input_kwargs={0: add_2}, attrs={"operation": "TANGENT"}
    )

    add_3 = nw.new_node(
        Nodes.Math, input_kwargs={0: group_input.outputs["thickness_2"], 1: 0.0000}
    )

    multiply = nw.new_node(
        Nodes.Math, input_kwargs={0: tangent, 1: add_3}, attrs={"operation": "MULTIPLY"}
    )

    multiply_1 = nw.new_node(
        Nodes.Math,
        input_kwargs={0: 2.0000, 1: multiply},
        attrs={"operation": "MULTIPLY"},
    )

    subtract = nw.new_node(
        Nodes.Math,
        input_kwargs={0: add_1, 1: multiply_1},
        attrs={"operation": "SUBTRACT"},
    )

    multiply_2 = nw.new_node(
        Nodes.Math, input_kwargs={0: subtract}, attrs={"operation": "MULTIPLY"}
    )

    multiply_3 = nw.new_node(
        Nodes.Math,
        input_kwargs={0: multiply_2, 1: -1.0000},
        attrs={"operation": "MULTIPLY"},
    )

    add_4 = nw.new_node(
        Nodes.Math, input_kwargs={0: group_input.outputs["thickness_1"], 1: 0.0000}
    )

    combine_xyz_7 = nw.new_node(
        Nodes.CombineXYZ, input_kwargs={"X": multiply_3, "Y": add_4}
    )

    set_position = nw.new_node(
        Nodes.SetPosition,
        input_kwargs={
            "Geometry": curve_circle.outputs["Curve"],
            "Selection": endpoint_selection,
            "Position": combine_xyz_7,
        },
    )

    endpoint_selection_1 = nw.new_node(
        Nodes.EndpointSelection, input_kwargs={"Start Size": 0}
    )

    add_5 = nw.new_node(Nodes.Math, input_kwargs={0: add_4, 1: add_3})

    combine_xyz_8 = nw.new_node(
        Nodes.CombineXYZ, input_kwargs={"X": multiply_3, "Y": add_5}
    )

    set_position_1 = nw.new_node(
        Nodes.SetPosition,
        input_kwargs={
            "Geometry": set_position,
            "Selection": endpoint_selection_1,
            "Position": combine_xyz_8,
        },
    )

    index = nw.new_node(Nodes.Index)

    less_than = nw.new_node(
        Nodes.Math, input_kwargs={0: index, 1: 1.0100}, attrs={"operation": "LESS_THAN"}
    )

    greater_than = nw.new_node(
        Nodes.Math,
        input_kwargs={0: index, 1: 0.9900},
        attrs={"operation": "GREATER_THAN"},
    )

    op_and = nw.new_node(
        Nodes.BooleanMath, input_kwargs={0: less_than, 1: greater_than}
    )

    multiply_4 = nw.new_node(
        Nodes.Math, input_kwargs={0: add_1}, attrs={"operation": "MULTIPLY"}
    )

    multiply_5 = nw.new_node(
        Nodes.Math,
        input_kwargs={0: multiply_4, 1: -1.0000},
        attrs={"operation": "MULTIPLY"},
    )

    combine_xyz_9 = nw.new_node(
        Nodes.CombineXYZ, input_kwargs={"X": multiply_5, "Y": add_4}
    )

    set_position_2 = nw.new_node(
        Nodes.SetPosition,
        input_kwargs={
            "Geometry": set_position_1,
            "Selection": op_and,
            "Position": combine_xyz_9,
        },
    )

    curve_to_mesh = nw.new_node(
        Nodes.CurveToMesh,
        input_kwargs={
            "Curve": curve_line,
            "Profile Curve": set_position_2,
            "Fill Caps": True,
        },
    )

    combine_xyz = nw.new_node(
        Nodes.CombineXYZ, input_kwargs={"X": add_1, "Y": add_4, "Z": add}
    )

    cube = nw.new_node(Nodes.MeshCube, input_kwargs={"Size": combine_xyz})

    multiply_6 = nw.new_node(
        Nodes.Math, input_kwargs={0: add_4}, attrs={"operation": "MULTIPLY"}
    )

    combine_xyz_2 = nw.new_node(Nodes.CombineXYZ, input_kwargs={"Y": multiply_6})

    transform = nw.new_node(
        Nodes.Transform, input_kwargs={"Geometry": cube, "Translation": combine_xyz_2}
    )

    combine_xyz_1 = nw.new_node(
        Nodes.CombineXYZ, input_kwargs={"X": subtract, "Y": add_3, "Z": add}
    )

    cube_1 = nw.new_node(Nodes.MeshCube, input_kwargs={"Size": combine_xyz_1})

    multiply_7 = nw.new_node(
        Nodes.Math, input_kwargs={0: add_3}, attrs={"operation": "MULTIPLY"}
    )

    add_6 = nw.new_node(Nodes.Math, input_kwargs={0: add_4, 1: multiply_7})

    combine_xyz_3 = nw.new_node(Nodes.CombineXYZ, input_kwargs={"Y": add_6})

    transform_1 = nw.new_node(
        Nodes.Transform, input_kwargs={"Geometry": cube_1, "Translation": combine_xyz_3}
    )

    join_geometry = nw.new_node(
        Nodes.JoinGeometry, input_kwargs={"Geometry": [transform, transform_1]}
    )

    multiply_8 = nw.new_node(
        Nodes.Math, input_kwargs={0: add}, attrs={"operation": "MULTIPLY"}
    )

    combine_xyz_11 = nw.new_node(Nodes.CombineXYZ, input_kwargs={"Z": multiply_8})

    transform_4 = nw.new_node(
        Nodes.Transform,
        input_kwargs={"Geometry": join_geometry, "Translation": combine_xyz_11},
    )

    combine_xyz_12 = nw.new_node(Nodes.CombineXYZ, input_kwargs={"Z": add})

    curve_line_1 = nw.new_node(Nodes.CurveLine, input_kwargs={"End": combine_xyz_12})

    transform_2 = nw.new_node(
        Nodes.Transform,
        input_kwargs={"Geometry": set_position_2, "Scale": (-1.0000, 1.0000, 1.0000)},
    )

    curve_to_mesh_1 = nw.new_node(
        Nodes.CurveToMesh,
        input_kwargs={
            "Curve": curve_line_1,
            "Profile Curve": transform_2,
            "Fill Caps": True,
        },
    )

    join_geometry_1 = nw.new_node(
        Nodes.JoinGeometry,
        input_kwargs={"Geometry": [curve_to_mesh, transform_4, curve_to_mesh_1]},
    )

    merge_by_distance = nw.new_node(
        Nodes.MergeByDistance,
        input_kwargs={"Geometry": join_geometry_1, "Distance": 0.0001},
    )

    realize_instances = nw.new_node(
        Nodes.RealizeInstances, input_kwargs={"Geometry": merge_by_distance}
    )

    subdivide_mesh = nw.new_node(
        Nodes.SubdivideMesh, input_kwargs={"Mesh": realize_instances, "Level": 4}
    )

    group_output = nw.new_node(
        Nodes.GroupOutput,
        input_kwargs={"Geometry": subdivide_mesh},
        attrs={"is_active_output": True},
    )


@node_utils.to_nodegroup(
    "nodegroup_ramped_edge", singleton=False, type="GeometryNodeTree"
)
def nodegroup_ramped_edge(nw: NodeWrangler):
    # Code generated using version 2.6.4 of the node_transpiler

    group_input = nw.new_node(
        Nodes.GroupInput,
        expose_input=[
            ("NodeSocketFloat", "height", 0.5000),
            ("NodeSocketFloat", "thickness_2", 0.5000),
            ("NodeSocketFloat", "width", 0.5000),
            ("NodeSocketFloat", "thickness_1", 0.5000),
            ("NodeSocketFloat", "ramp_angle", 0.5000),
        ],
    )

    add = nw.new_node(
        Nodes.Math, input_kwargs={0: group_input.outputs["height"], 1: 0.0000}
    )

    combine_xyz_10 = nw.new_node(Nodes.CombineXYZ, input_kwargs={"Z": add})

    curve_line = nw.new_node(Nodes.CurveLine, input_kwargs={"End": combine_xyz_10})

    curve_circle = nw.new_node(
        Nodes.CurveCircle, input_kwargs={"Resolution": 3, "Radius": 0.0100}
    )

    endpoint_selection = nw.new_node(
        Nodes.EndpointSelection, input_kwargs={"End Size": 0}
    )

    add_1 = nw.new_node(
        Nodes.Math, input_kwargs={0: group_input.outputs["width"], 1: 0.0000}
    )

    multiply = nw.new_node(
        Nodes.Math, input_kwargs={0: add_1}, attrs={"operation": "MULTIPLY"}
    )

    add_2 = nw.new_node(
        Nodes.Math, input_kwargs={0: group_input.outputs["ramp_angle"], 1: 0.0000}
    )

    tangent = nw.new_node(
        Nodes.Math, input_kwargs={0: add_2}, attrs={"operation": "TANGENT"}
    )

    add_3 = nw.new_node(
        Nodes.Math, input_kwargs={0: group_input.outputs["thickness_2"], 1: 0.0000}
    )

    multiply_1 = nw.new_node(
        Nodes.Math, input_kwargs={0: tangent, 1: add_3}, attrs={"operation": "MULTIPLY"}
    )

    subtract = nw.new_node(
        Nodes.Math,
        input_kwargs={0: add_1, 1: multiply_1},
        attrs={"operation": "SUBTRACT"},
    )

    subtract_1 = nw.new_node(
        Nodes.Math,
        input_kwargs={0: multiply, 1: subtract},
        attrs={"operation": "SUBTRACT"},
    )

    add_4 = nw.new_node(
        Nodes.Math, input_kwargs={0: group_input.outputs["thickness_1"], 1: 0.0000}
    )

    combine_xyz_7 = nw.new_node(
        Nodes.CombineXYZ, input_kwargs={"X": subtract_1, "Y": add_4}
    )

    set_position = nw.new_node(
        Nodes.SetPosition,
        input_kwargs={
            "Geometry": curve_circle.outputs["Curve"],
            "Selection": endpoint_selection,
            "Position": combine_xyz_7,
        },
    )

    endpoint_selection_1 = nw.new_node(
        Nodes.EndpointSelection, input_kwargs={"Start Size": 0}
    )

    add_5 = nw.new_node(Nodes.Math, input_kwargs={0: add_4, 1: add_3})

    combine_xyz_8 = nw.new_node(
        Nodes.CombineXYZ, input_kwargs={"X": subtract_1, "Y": add_5}
    )

    set_position_1 = nw.new_node(
        Nodes.SetPosition,
        input_kwargs={
            "Geometry": set_position,
            "Selection": endpoint_selection_1,
            "Position": combine_xyz_8,
        },
    )

    index = nw.new_node(Nodes.Index)

    less_than = nw.new_node(
        Nodes.Math, input_kwargs={0: index, 1: 1.0100}, attrs={"operation": "LESS_THAN"}
    )

    greater_than = nw.new_node(
        Nodes.Math,
        input_kwargs={0: index, 1: 0.9900},
        attrs={"operation": "GREATER_THAN"},
    )

    op_and = nw.new_node(
        Nodes.BooleanMath, input_kwargs={0: less_than, 1: greater_than}
    )

    multiply_2 = nw.new_node(
        Nodes.Math,
        input_kwargs={0: multiply, 1: -1.0000},
        attrs={"operation": "MULTIPLY"},
    )

    combine_xyz_9 = nw.new_node(
        Nodes.CombineXYZ, input_kwargs={"X": multiply_2, "Y": add_4}
    )

    set_position_2 = nw.new_node(
        Nodes.SetPosition,
        input_kwargs={
            "Geometry": set_position_1,
            "Selection": op_and,
            "Position": combine_xyz_9,
        },
    )

    curve_to_mesh = nw.new_node(
        Nodes.CurveToMesh,
        input_kwargs={
            "Curve": curve_line,
            "Profile Curve": set_position_2,
            "Fill Caps": True,
        },
    )

    combine_xyz = nw.new_node(
        Nodes.CombineXYZ, input_kwargs={"X": add_1, "Y": add_4, "Z": add}
    )

    cube = nw.new_node(Nodes.MeshCube, input_kwargs={"Size": combine_xyz})

    multiply_3 = nw.new_node(
        Nodes.Math, input_kwargs={0: add_4}, attrs={"operation": "MULTIPLY"}
    )

    combine_xyz_2 = nw.new_node(Nodes.CombineXYZ, input_kwargs={"Y": multiply_3})

    transform = nw.new_node(
        Nodes.Transform, input_kwargs={"Geometry": cube, "Translation": combine_xyz_2}
    )

    combine_xyz_1 = nw.new_node(
        Nodes.CombineXYZ, input_kwargs={"X": subtract, "Y": add_3, "Z": add}
    )

    cube_1 = nw.new_node(Nodes.MeshCube, input_kwargs={"Size": combine_xyz_1})

    multiply_4 = nw.new_node(
        Nodes.Math, input_kwargs={0: multiply_1}, attrs={"operation": "MULTIPLY"}
    )

    multiply_5 = nw.new_node(
        Nodes.Math, input_kwargs={0: add_3}, attrs={"operation": "MULTIPLY"}
    )

    add_6 = nw.new_node(Nodes.Math, input_kwargs={0: add_4, 1: multiply_5})

    combine_xyz_3 = nw.new_node(
        Nodes.CombineXYZ, input_kwargs={"X": multiply_4, "Y": add_6}
    )

    transform_1 = nw.new_node(
        Nodes.Transform, input_kwargs={"Geometry": cube_1, "Translation": combine_xyz_3}
    )

    join_geometry = nw.new_node(
        Nodes.JoinGeometry, input_kwargs={"Geometry": [transform, transform_1]}
    )

    multiply_6 = nw.new_node(
        Nodes.Math, input_kwargs={0: add}, attrs={"operation": "MULTIPLY"}
    )

    combine_xyz_11 = nw.new_node(Nodes.CombineXYZ, input_kwargs={"Z": multiply_6})

    transform_4 = nw.new_node(
        Nodes.Transform,
        input_kwargs={"Geometry": join_geometry, "Translation": combine_xyz_11},
    )

    join_geometry_1 = nw.new_node(
        Nodes.JoinGeometry, input_kwargs={"Geometry": [curve_to_mesh, transform_4]}
    )

    merge_by_distance = nw.new_node(
        Nodes.MergeByDistance,
        input_kwargs={"Geometry": join_geometry_1, "Distance": 0.0001},
    )

    realize_instances = nw.new_node(
        Nodes.RealizeInstances, input_kwargs={"Geometry": merge_by_distance}
    )

    subdivide_mesh = nw.new_node(
        Nodes.SubdivideMesh, input_kwargs={"Mesh": realize_instances, "Level": 4}
    )

    multiply_7 = nw.new_node(
        Nodes.Math, input_kwargs={0: add_1, 1: -0.5000}, attrs={"operation": "MULTIPLY"}
    )

    combine_xyz_4 = nw.new_node(Nodes.CombineXYZ, input_kwargs={"X": multiply_7})

    transform_2 = nw.new_node(
        Nodes.Transform,
        input_kwargs={"Geometry": subdivide_mesh, "Translation": combine_xyz_4},
    )

    group_output = nw.new_node(
        Nodes.GroupOutput,
        input_kwargs={"Geometry": transform_2},
        attrs={"is_active_output": True},
    )


@node_utils.to_nodegroup(
    "nodegroup_panel_edge_frame", singleton=False, type="GeometryNodeTree"
)
def nodegroup_panel_edge_frame(nw: NodeWrangler):
    # Code generated using version 2.6.4 of the node_transpiler

    group_input = nw.new_node(
        Nodes.GroupInput,
        expose_input=[
            ("NodeSocketGeometry", "vertical_edge", None),
            ("NodeSocketFloat", "door_width", 0.5000),
            ("NodeSocketFloat", "door_height", 0.0000),
            ("NodeSocketGeometry", "horizontal_edge", None),
        ],
    )

    multiply_add = nw.new_node(
        Nodes.Math,
        input_kwargs={0: group_input.outputs["door_width"], 2: 0.0010},
        attrs={"operation": "MULTIPLY_ADD"},
    )

    multiply = nw.new_node(
        Nodes.Math,
        input_kwargs={0: multiply_add, 1: -1.0000},
        attrs={"operation": "MULTIPLY"},
    )

    transform_7 = nw.new_node(
        Nodes.Transform,
        input_kwargs={
            "Geometry": group_input.outputs["horizontal_edge"],
            "Translation": (0.0000, -0.0001, 0.0000),
            "Scale": (0.9999, 1.0000, 1.0000),
        },
    )

    multiply_1 = nw.new_node(
        Nodes.Math,
        input_kwargs={0: multiply_add, 1: 1.0000},
        attrs={"operation": "MULTIPLY"},
    )

    add = nw.new_node(Nodes.Math, input_kwargs={0: multiply_1, 1: -0.0001})

    add_1 = nw.new_node(
        Nodes.Math, input_kwargs={0: group_input.outputs["door_height"], 1: 0.0001}
    )

    combine_xyz_2 = nw.new_node(Nodes.CombineXYZ, input_kwargs={"X": add, "Z": add_1})

    transform_3 = nw.new_node(
        Nodes.Transform,
        input_kwargs={
            "Geometry": transform_7,
            "Translation": combine_xyz_2,
            "Rotation": (0.0000, -1.5708, 0.0000),
        },
    )

    add_2 = nw.new_node(Nodes.Math, input_kwargs={0: multiply, 1: 0.0001})

    combine_xyz_1 = nw.new_node(Nodes.CombineXYZ, input_kwargs={"X": add_2})

    transform_2 = nw.new_node(
        Nodes.Transform,
        input_kwargs={
            "Geometry": transform_7,
            "Translation": combine_xyz_1,
            "Rotation": (0.0000, 1.5708, 0.0000),
        },
    )

    combine_xyz = nw.new_node(Nodes.CombineXYZ, input_kwargs={"X": multiply_add})

    transform = nw.new_node(
        Nodes.Transform,
        input_kwargs={
            "Geometry": group_input.outputs["vertical_edge"],
            "Translation": combine_xyz,
        },
    )

    transform_1 = nw.new_node(
        Nodes.Transform,
        input_kwargs={"Geometry": transform, "Scale": (-1.0000, 1.0000, 1.0000)},
    )

    # transform_1 = nw.new_node(Nodes.FlipFaces, input_kwargs={'Mesh': transform_1})

    join_geometry_1 = nw.new_node(
        Nodes.JoinGeometry,
        input_kwargs={"Geometry": [transform_3, transform_2, transform_1, transform]},
    )

    group_output = nw.new_node(
        Nodes.GroupOutput,
        input_kwargs={"Value": multiply, "Geometry": join_geometry_1},
        attrs={"is_active_output": True},
    )


def geometry_door_nodes(nw: NodeWrangler, **kwargs):
    # Code generated using version 2.6.4 of the node_transpiler

    door_height = nw.new_node(Nodes.Value, label="door_height")
    door_height.outputs[0].default_value = kwargs["door_height"]

    door_edge_thickness_2 = nw.new_node(Nodes.Value, label="door_edge_thickness_2")
    door_edge_thickness_2.outputs[0].default_value = kwargs["edge_thickness_2"]

    door_edge_width = nw.new_node(Nodes.Value, label="door_edge_width")
    door_edge_width.outputs[0].default_value = kwargs["edge_width"]

    door_edge_thickness_1 = nw.new_node(Nodes.Value, label="door_edge_thickness_1")
    door_edge_thickness_1.outputs[0].default_value = kwargs["edge_thickness_1"]

    door_edge_ramp_angle = nw.new_node(Nodes.Value, label="door_edge_ramp_angle")
    door_edge_ramp_angle.outputs[0].default_value = kwargs["edge_ramp_angle"]

    ramped_edge = nw.new_node(
        nodegroup_ramped_edge().name,
        input_kwargs={
            "height": door_height,
            "thickness_2": door_edge_thickness_2,
            "width": door_edge_width,
            "thickness_1": door_edge_thickness_1,
            "ramp_angle": door_edge_ramp_angle,
        },
    )

    door_width = nw.new_node(Nodes.Value, label="door_width")
    door_width.outputs[0].default_value = kwargs["door_width"]

    ramped_edge_1 = nw.new_node(
        nodegroup_ramped_edge().name,
        input_kwargs={
            "height": door_width,
            "thickness_2": door_edge_thickness_2,
            "width": door_edge_width,
            "thickness_1": door_edge_thickness_1,
            "ramp_angle": door_edge_ramp_angle,
        },
    )

    panel_edge_frame = nw.new_node(
        nodegroup_panel_edge_frame().name,
        input_kwargs={
            "vertical_edge": ramped_edge,
            "door_width": door_width,
            "door_height": door_height,
            "horizontal_edge": ramped_edge_1,
        },
    )

    add = nw.new_node(
        Nodes.Math, input_kwargs={0: panel_edge_frame.outputs["Value"], 1: 0.0001}
    )

    mid_board_thickness = nw.new_node(Nodes.Value, label="mid_board_thickness")
    mid_board_thickness.outputs[0].default_value = kwargs["board_thickness"]

    if kwargs["has_mid_ramp"]:
        mid_board = nw.new_node(
            nodegroup_mid_board(material=kwargs["panel_material"]).name,
            input_kwargs={
                "height": door_height,
                "thickness": mid_board_thickness,
                "width": door_width,
            },
        )
    else:
        mid_board = nw.new_node(
            nodegroup_mid_board_001(material=kwargs["panel_material"]).name,
            input_kwargs={
                "height": door_height,
                "thickness": mid_board_thickness,
                "width": door_width,
            },
        )

    combine_xyz_5 = nw.new_node(
        Nodes.CombineXYZ,
        input_kwargs={"X": add, "Y": -0.0001, "Z": mid_board.outputs["mid_height"]},
    )

    frame = [panel_edge_frame.outputs["Geometry"]]
    if kwargs["has_mid_ramp"]:
        double_rampled_edge = nw.new_node(
            nodegroup_double_rampled_edge().name,
            input_kwargs={
                "height": door_width,
                "thickness_2": door_edge_thickness_2,
                "width": door_edge_width,
                "thickness_1": door_edge_thickness_1,
                "ramp_angle": door_edge_ramp_angle,
            },
        )

        transform_5 = nw.new_node(
            Nodes.Transform,
            input_kwargs={
                "Geometry": double_rampled_edge,
                "Translation": combine_xyz_5,
                "Rotation": (0.0000, 1.5708, 0.0000),
            },
        )
        frame.append(transform_5)

    knob_raduis = nw.new_node(Nodes.Value, label="knob_raduis")
    knob_raduis.outputs[0].default_value = kwargs["knob_R"]

    know_length = nw.new_node(Nodes.Value, label="know_length")
    know_length.outputs[0].default_value = kwargs["knob_length"]

    multiply = nw.new_node(
        Nodes.Math, input_kwargs={0: door_height}, attrs={"operation": "MULTIPLY"}
    )

    knob_handle = nw.new_node(
        nodegroup_knob_handle().name,
        input_kwargs={
            "Radius": knob_raduis,
            "thickness_1": door_edge_thickness_1,
            "thickness_2": door_edge_thickness_2,
            "length": know_length,
            "knob_mid_height": multiply,
            "edge_width": door_edge_width,
            "door_width": door_width,
        },
    )

    join_geometry_1 = nw.new_node(
        Nodes.JoinGeometry, input_kwargs={"Geometry": frame + [knob_handle]}
    )

    set_material_3 = nw.new_node(
        Nodes.SetMaterial,
        input_kwargs={
            "Geometry": join_geometry_1,
            "Material": kwargs["frame_material"],
        },
    )

    geos = [set_material_3, mid_board.outputs["Geometry"]]
    join_geometry = nw.new_node(Nodes.JoinGeometry, input_kwargs={"Geometry": geos})

    multiply = nw.new_node(
        Nodes.Math,
        input_kwargs={0: door_width, 1: -0.5000},
        attrs={"operation": "MULTIPLY"},
    )

    combine_xyz = nw.new_node(Nodes.CombineXYZ, input_kwargs={"X": multiply})

    transform = nw.new_node(
        Nodes.Transform,
        input_kwargs={"Geometry": join_geometry, "Translation": combine_xyz},
    )

    realize_instances_1 = nw.new_node(
        Nodes.RealizeInstances, input_kwargs={"Geometry": transform}
    )

    triangulate = nw.new_node(
        "GeometryNodeTriangulate", input_kwargs={"Mesh": realize_instances_1}
    )

    transform_1 = nw.new_node(
        Nodes.Transform,
        input_kwargs={
            "Geometry": triangulate,
            "Scale": (-1.0 if kwargs["door_left_hinge"] else 1.0, 1.0000, 1.0000),
        },
    )

    if kwargs["door_left_hinge"]:
        transform_1 = nw.new_node(Nodes.FlipFaces, input_kwargs={"Mesh": transform_1})

    transform_2 = nw.new_node(
        Nodes.Transform,
        input_kwargs={"Geometry": transform_1, "Rotation": (0.0000, 0.0000, -1.5708)},
    )

    group_output = nw.new_node(
        Nodes.GroupOutput,
        input_kwargs={"Geometry": transform_2},
        attrs={"is_active_output": True},
    )


class CabinetDoorBaseFactory(AssetFactory):
    def __init__(self, factory_seed, params={}, coarse=False):
        super(CabinetDoorBaseFactory, self).__init__(factory_seed, coarse=coarse)
        self.params = {}

    def get_asset_params(self, i=0):
        params = self.params.copy()
        if params.get("door_height", None) is None:
            params["door_height"] = uniform(0.7, 2.2)
        if params.get("door_width", None) is None:
            params["door_width"] = uniform(0.3, 0.4)
        if params.get("edge_thickness_1", None) is None:
            params["edge_thickness_1"] = uniform(0.01, 0.018)
        if params.get("edge_width", None) is None:
            params["edge_width"] = uniform(0.03, 0.05)
        if params.get("edge_thickness_2", None) is None:
            params["edge_thickness_2"] = uniform(0.005, 0.008)
        if params.get("edge_ramp_angle", None) is None:
            params["edge_ramp_angle"] = uniform(0.6, 0.8)
        params["board_thickness"] = params["edge_thickness_1"] - 0.005
        if params.get("knob_R", None) is None:
            params["knob_R"] = uniform(0.003, 0.006)
        if params.get("knob_length", None) is None:
            params["knob_length"] = uniform(0.018, 0.035)
        if params.get("attach_height", None) is None:
            gap = uniform(0.05, 0.15)
            params["attach_height"] = [gap, params["door_height"] - gap]
        if params.get("has_mid_ramp", None) is None:
            params["has_mid_ramp"] = np.random.choice([True, False], p=[0.6, 0.4])
        if params.get("door_left_hinge", None) is None:
            params["door_left_hinge"] = False

        if params.get("frame_material", None) is None:
            params["frame_material"] = np.random.choice(
                ["white", "black_wood", "wood"], p=[0.5, 0.2, 0.3]
            )
        if params.get("panel_material", None) is None:
            if params["has_mid_ramp"]:
                lower_mat = np.random.choice(
                    [params["frame_material"], "glass"], p=[0.7, 0.3]
                )
                upper_mat = np.random.choice([lower_mat, "glass"], p=[0.6, 0.4])
                params["panel_material"] = [lower_mat, upper_mat]
            else:
                params["panel_material"] = [params["frame_material"]]

        params = self.get_material_func(params)
        return params

    def get_material_func(self, params, randomness=True):
        if params['frame_material'] == 'white':
            params['frame_material'] = surface.shaderfunc_to_material(shader_shelves_white)
        elif params['frame_material'] == 'black_wood':
            params['frame_material'] = surface.shaderfunc_to_material(shader_shelves_black_wood_z)
        elif params['frame_material'] == 'wood':
            params['frame_material'] = surface.shaderfunc_to_material(shader_shelves_wood)

        materials = []
        if not isinstance(params['panel_material'], list):
            params['panel_material'] = [params['panel_material']]
        for mat in params['panel_material']:
            if mat == 'white':
                mat = surface.shaderfunc_to_material(shader_shelves_white)
            elif mat == 'black_wood':
                mat = surface.shaderfunc_to_material(shader_shelves_black_wood_z)
            elif mat == 'wood':
                mat = surface.shaderfunc_to_material(shader_shelves_wood_z)
            elif mat == 'glass':
                mat = surface.shaderfunc_to_material(shader_glass)
            materials.append(mat)
        params["panel_material"] = materials
        return params

    def create_asset(self, i=0, **params):
        bpy.ops.mesh.primitive_plane_add(
            size=1,
            enter_editmode=False,
            align="WORLD",
            location=(0, 0, 0),
            scale=(1, 1, 1),
        )
        obj = bpy.context.active_object

        obj_params = self.get_asset_params(i)
        surface.add_geomod(
            obj, geometry_door_nodes, apply=True, attributes=[], input_kwargs=obj_params
        )
        tagging.tag_system.relabel_obj(obj)

        if params.get("ret_params", False):
            return obj, obj_params

        return obj<|MERGE_RESOLUTION|>--- conflicted
+++ resolved
@@ -7,16 +7,9 @@
 import numpy as np
 from numpy.random import uniform
 
-<<<<<<< HEAD
 from infinigen.assets.materials.ceramic.glass import shader_glass
 from infinigen.assets.materials.wood.plywood import (
-    shader_shelves_black_wood,
-    shader_shelves_black_wood_sampler,
-=======
-from infinigen.assets.materials.shelf_shaders import (
-    shader_glass,
     shader_shelves_black_wood_z,
->>>>>>> b4e15630
     shader_shelves_white,
     shader_shelves_wood,
     shader_shelves_wood_z,
@@ -1224,24 +1217,30 @@
         return params
 
     def get_material_func(self, params, randomness=True):
-        if params['frame_material'] == 'white':
-            params['frame_material'] = surface.shaderfunc_to_material(shader_shelves_white)
-        elif params['frame_material'] == 'black_wood':
-            params['frame_material'] = surface.shaderfunc_to_material(shader_shelves_black_wood_z)
-        elif params['frame_material'] == 'wood':
-            params['frame_material'] = surface.shaderfunc_to_material(shader_shelves_wood)
+        if params["frame_material"] == "white":
+            params["frame_material"] = surface.shaderfunc_to_material(
+                shader_shelves_white
+            )
+        elif params["frame_material"] == "black_wood":
+            params["frame_material"] = surface.shaderfunc_to_material(
+                shader_shelves_black_wood_z
+            )
+        elif params["frame_material"] == "wood":
+            params["frame_material"] = surface.shaderfunc_to_material(
+                shader_shelves_wood
+            )
 
         materials = []
-        if not isinstance(params['panel_material'], list):
-            params['panel_material'] = [params['panel_material']]
-        for mat in params['panel_material']:
-            if mat == 'white':
+        if not isinstance(params["panel_material"], list):
+            params["panel_material"] = [params["panel_material"]]
+        for mat in params["panel_material"]:
+            if mat == "white":
                 mat = surface.shaderfunc_to_material(shader_shelves_white)
-            elif mat == 'black_wood':
+            elif mat == "black_wood":
                 mat = surface.shaderfunc_to_material(shader_shelves_black_wood_z)
-            elif mat == 'wood':
+            elif mat == "wood":
                 mat = surface.shaderfunc_to_material(shader_shelves_wood_z)
-            elif mat == 'glass':
+            elif mat == "glass":
                 mat = surface.shaderfunc_to_material(shader_glass)
             materials.append(mat)
         params["panel_material"] = materials
