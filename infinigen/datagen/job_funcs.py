# Copyright (C) 2023, Princeton University.
# This source code is licensed under the BSD 3-Clause license found in the LICENSE file in the root directory of this source tree.

# Authors:
# - Alex Raistrick: refactor, local rendering, video rendering
# - Lahav Lipson: stereo version, local rendering
# - David Yan: export integration
# - Hei Law: initial version


import logging
import re
import sys
from pathlib import Path
from shutil import copytree
from uuid import uuid4

import gin

import infinigen
from infinigen.datagen.util.show_gpu_table import nodes_with_gpus
from infinigen.datagen.util.upload_util import get_commit_hash
from infinigen.tools.suffixes import get_suffix

from . import states

logger = logging.getLogger(__name__)

UPLOAD_UTIL_PATH = (
    infinigen.repo_root() / "infinigen" / "datagen" / "util" / "upload_util.py"
)
assert UPLOAD_UTIL_PATH.exists(), f"{UPLOAD_UTIL_PATH=} does not exist"

CUSTOMGT_PATH = Path(__file__).parent / "customgt" / "build" / "customgt"
if not CUSTOMGT_PATH.exists():
    logger.warning(
        f"{CUSTOMGT_PATH=} does not exist, if opengl_gt is enabled it will fail"
    )


@gin.configurable
def get_cmd(
    seed,
    task,
    configs,
    taskname,
    output_folder,
    driver_script="infinigen_examples.generate_nature",  # replace with a regular path to a .py, or another installed module
    input_folder=None,
    process_niceness=None,
    child_debug=None,
    interactive_blender=False,
):
    if isinstance(task, list):
        task = " ".join(task)

    cmd = ""
    if process_niceness is not None:
        cmd += f"nice -n {process_niceness} "

    cmd += f"{sys.executable} "

    if interactive_blender:
        cmd += "-m infinigen.launch_blender "
        if driver_script.endswith(".py"):
            cmd += f"-s {driver_script} "
        else:
            cmd += f"-m {driver_script} "
    else:
        if driver_script.endswith(".py"):
            cmd += driver_script + " "
        else:
            cmd += "-m " + driver_script + " "

    # No longer supported using pip bpy
    # if blender_thread_limit is not None:
    #    cmd += f'--threads {blender_thread_limit} '

    cmd += "-- "

    if input_folder is not None:
        cmd += "--input_folder " + str(input_folder) + " "
    if output_folder is not None:
        cmd += "--output_folder " + str(output_folder) + " "

    cmd += f"--seed {seed} --task {task} --task_uniqname {taskname} "

    if child_debug is not None:
        if child_debug == "all":
            cmd += "--debug "
        else:
            cmd += f"--debug {child_debug} "

    if len(configs) != 0:
<<<<<<< HEAD
        cmd += f'-g {" ".join(configs)} '

=======
        cmd += f"-g {' '.join(configs)} "
>>>>>>> a145774e
    cmd += "-p"

    return cmd.split()


@gin.configurable
def queue_upload(
    folder,
    submit_cmd,
    name,
    taskname,
    dir_prefix_len=0,
    method="rclone",
    seed=None,
    **kwargs,
):
    modulepath = str(
        UPLOAD_UTIL_PATH.with_suffix("").relative_to(infinigen.repo_root())
    ).replace("/", ".")

    cmd = (
        f"{sys.executable} -m {modulepath} "
        "--parent_folder " + str(folder) + " "
        "--task_uniqname " + taskname + " "
        f"--dir_prefix_len {dir_prefix_len} "
        f"--method {method}"
    ).split()

    res = submit_cmd(cmd, folder, name, **kwargs)
    return res, None


@gin.configurable
def queue_export(
    folder,
    submit_cmd,
    name,
    seed,
    configs,
    taskname=None,
    exclude_gpus=[],
    overrides=[],
    input_indices=None,
    output_indices=None,
    **kwargs,
):
    input_suffix = get_suffix(input_indices)
    input_folder_priority_options = [
        f"fine{input_suffix}",
        "fine",
        f"coarse{input_suffix}",
        "coarse",
    ]

    for option in input_folder_priority_options:
        input_folder = f"{folder}/{option}"
        if (Path(input_folder) / "scene.blend").exists():
            break
    else:
        logger.warning(
            f"No scene.blend found in {input_folder} for any of {input_folder_priority_options}"
        )

    cmd = (
        get_cmd(
            seed,
            "export",
            configs,
            taskname,
            output_folder=f"{folder}/frames",
            input_folder=input_folder,
        )
        + f"""
        LOG_DIR='{folder / "logs"}'
    """.split("\n")
        + overrides
    )

    with (folder / "run_pipeline.sh").open("a") as f:
        f.write(f"{' '.join(' '.join(cmd).split())}\n\n")

    res = submit_cmd(cmd, folder=folder, name=name, gpus=0, **kwargs)
    return res, folder


@gin.configurable
def queue_coarse(
    folder,
    submit_cmd,
    name,
    seed,
    configs,
    taskname=None,
    exclude_gpus=[],
    overrides=[],
    input_indices=None,
    output_indices=None,
    **kwargs,
):
    """
    Generating the coarse scene
    """

    get_suffix(input_indices)
    output_suffix = get_suffix(output_indices)

    output_folder = Path(f"{folder}/coarse{output_suffix}")

    cmd = (
        get_cmd(seed, "coarse", configs, taskname, output_folder=output_folder)
        + f"""
        LOG_DIR='{folder / "logs"}'
    """.split("\n")
        + overrides
    )

    commit = get_commit_hash()
    with (folder / "run_pipeline.sh").open("w") as f:
        f.write(f"# git checkout {commit}\n\n")
        f.write(f"{' '.join(' '.join(cmd).split())}\n\n")
    (folder / "run_pipeline.sh").chmod(0o774)

    res = submit_cmd(
        cmd,
        folder=folder,
        name=name,
        gpus=0,
        slurm_exclude=nodes_with_gpus(*exclude_gpus),
        **kwargs,
    )
    return res, output_folder


@gin.configurable
def queue_populate(
    submit_cmd,
    folder,
    name,
    seed,
    configs,
    taskname=None,
    input_prefix="fine",
    exclude_gpus=[],
    overrides=[],
    input_indices=None,
    output_indices=None,
    **kwargs,
):
    """
    Generating the fine scene
    """

    input_suffix = get_suffix(input_indices)
    get_suffix(output_indices)

    input_folder = folder / f"{input_prefix}{input_suffix}"
    output_folder = input_folder

    cmd = (
        get_cmd(
            seed,
            "populate",
            configs,
            taskname,
            input_folder=input_folder,
            output_folder=output_folder,
        )
        + f"""
        LOG_DIR='{folder / "logs"}'
    """.split("\n")
        + overrides
    )

    with (folder / "run_pipeline.sh").open("a") as f:
        f.write(f"{' '.join(' '.join(cmd).split())}\n\n")

    res = submit_cmd(
        cmd,
        folder=folder,
        name=name,
        gpus=0,
        slurm_exclude=nodes_with_gpus(*exclude_gpus),
        **kwargs,
    )
    return res, output_folder


@gin.configurable
def queue_fine_terrain(
    submit_cmd,
    folder,
    name,
    seed,
    configs,
    gpus=0,
    taskname=None,
    exclude_gpus=[],
    overrides=[],
    input_indices=None,
    output_indices=None,
    **kwargs,
):
    """
    Generating the fine scene
    """

    input_suffix = get_suffix(input_indices)
    output_suffix = get_suffix(output_indices)

    output_folder = Path(f"{folder}/fine{output_suffix}")

    enable_gpu_in_terrain = "Terrain.device='cuda'" if gpus > 0 else ""
    cmd = (
        get_cmd(
            seed,
            "fine_terrain",
            configs,
            taskname,
            input_folder=f"{folder}/coarse{input_suffix}",
            output_folder=output_folder,
        )
        + f"""
        LOG_DIR='{folder / "logs"}'
        {enable_gpu_in_terrain}
    """.split("\n")
        + overrides
    )

    with (folder / "run_pipeline.sh").open("a") as f:
        f.write(f"{' '.join(' '.join(cmd).split())}\n\n")

    res = submit_cmd(
        cmd,
        folder=folder,
        name=name,
        gpus=gpus,
        slurm_exclude=nodes_with_gpus(*exclude_gpus),
        **kwargs,
    )
    return res, output_folder


@gin.configurable
def queue_combined(
    submit_cmd,
    folder,
    name,
    seed,
    configs,
    taskname=None,
    exclude_gpus=[],
    gpus=0,
    overrides=[],
    include_coarse=True,
    input_indices=None,
    output_indices=None,
    **kwargs,
):
    input_suffix = get_suffix(input_indices)
    output_suffix = get_suffix(output_indices)

    tasks = "populate fine_terrain"

    if include_coarse:
        tasks = "coarse " + tasks

    output_folder = Path(f"{folder}/fine{output_suffix}")

    enable_gpu_in_terrain = "Terrain.device='cuda'" if gpus > 0 else ""
    cmd = (
        get_cmd(
            seed,
            tasks,
            configs,
            taskname,
            input_folder=f"{folder}/coarse{input_suffix}"
            if not include_coarse
            else None,
            output_folder=output_folder,
        )
        + f"""
        LOG_DIR='{folder / "logs"}'
        {enable_gpu_in_terrain}
    """.split("\n")
        + overrides
    )

    with (folder / "run_pipeline.sh").open("a") as f:
        f.write(f"{' '.join(' '.join(cmd).split())}\n\n")

    res = submit_cmd(
        cmd,
        folder=folder,
        name=name,
        gpus=gpus,
        slurm_exclude=nodes_with_gpus(*exclude_gpus),
        **kwargs,
    )
    return res, output_folder


@gin.configurable
def queue_render(
    submit_cmd,
    folder,
    name,
    seed,
    render_type,
    configs,
    taskname=None,
    overrides=[],
    exclude_gpus=[],
    input_indices=None,
    output_indices=None,
    **submit_kwargs,
):
    input_suffix = get_suffix(input_indices)
    output_suffix = get_suffix(output_indices)

    output_folder = Path(f"{folder}/frames{output_suffix}")

    input_folder_priority_options = [
        f"fine{input_suffix}",
        "fine",
        f"coarse{input_suffix}",
        "coarse",
    ]

    for option in input_folder_priority_options:
        input_folder = f"{folder}/{option}"
        if (Path(input_folder) / "scene.blend").exists():
            break
    else:
        logger.warning(
            f"No scene.blend found in {input_folder} for any of {input_folder_priority_options}"
        )

    cmd = (
        get_cmd(
            seed,
            "render",
            configs,
            taskname,
            input_folder=input_folder,
            output_folder=f"{output_folder}",
        )
        + f"""
        render.render_image_func=@{render_type}/render_image
        LOG_DIR='{folder / "logs"}'
    """.split("\n")
        + overrides
    )

    with (folder / "run_pipeline.sh").open("a") as f:
        f.write(f"{' '.join(' '.join(cmd).split())}\n\n")

    res = submit_cmd(
        cmd,
        folder=folder,
        name=name,
        slurm_exclude=nodes_with_gpus(*exclude_gpus),
        **submit_kwargs,
    )
    return res, output_folder


@gin.configurable
def queue_mesh_save(
    submit_cmd,
    folder,
    name,
    seed,
    configs,
    taskname=None,
    overrides=[],
    exclude_gpus=[],
    input_indices=None,
    output_indices=None,
    reuse_subcams=True,
    **submit_kwargs,
):
    if (output_indices["subcam"] > 0) and reuse_subcams:
        return states.JOB_OBJ_SUCCEEDED, None

    input_suffix = get_suffix(input_indices)
    output_suffix = get_suffix(output_indices)

    output_folder = Path(f"{folder}/savemesh{output_suffix}")

    output_folder.mkdir(parents=True, exist_ok=True)

    input_folder_priority_options = [
        f"fine{input_suffix}",
        "fine",
        f"coarse{input_suffix}",
        "coarse",
    ]

    for option in input_folder_priority_options:
        input_folder = f"{folder}/{option}"
        if (Path(input_folder) / "scene.blend").exists():
            break
    else:
        raise ValueError(
            f"No scene.blend found in {input_folder} for any of {input_folder_priority_options}"
        )

    cmd = (
        get_cmd(
            seed,
            "mesh_save",
            configs,
            taskname,
            input_folder=input_folder,
            output_folder=f"{folder}/savemesh{output_suffix}",
        )
        + f"""
        LOG_DIR='{folder / "logs"}'
    """.split("\n")
        + overrides
    )

    with (folder / "run_pipeline.sh").open("a") as f:
        f.write(f"{' '.join(' '.join(cmd).split())}\n\n")

    res = submit_cmd(
        cmd,
        folder=folder,
        name=name,
        slurm_exclude=nodes_with_gpus(*exclude_gpus),
        **submit_kwargs,
    )
    return res, output_folder


@gin.configurable
def queue_opengl(
    submit_cmd,
    folder,
    name,
    seed,
    configs,
    taskname=None,
    overrides=[],
    exclude_gpus=[],
    input_indices=None,
    output_indices=None,
    reuse_subcams=True,
    gt_testing=False,
    **submit_kwargs,
):
    if (output_indices["subcam"] > 0) and reuse_subcams:
        return states.JOB_OBJ_SUCCEEDED, None

    output_suffix = get_suffix(output_indices)

    input_folder = (
        Path(folder) / f"savemesh{output_suffix}"
    )  # OUTPUT SUFFIX IS CORRECT HERE. I know its weird. But input suffix really means 'prev tier of the pipeline
    # dst_output_indices = dict(output_indices)
    start_frame, end_frame = output_indices["frame"], output_indices["last_cam_frame"]

    key = "execute_tasks.point_trajectory_src_frame="
    point_trajectory_src_frame = None
    for item in overrides:
        if item.startswith(key):
            point_trajectory_src_frame = int(item[len(key) :])
    assert point_trajectory_src_frame is not None

    if gt_testing:
        copy_folder = Path(folder) / f"frames{output_suffix}"
        output_folder = Path(folder) / f"opengl_frames{output_suffix}"
        copytree(copy_folder, output_folder, dirs_exist_ok=True)
    else:
        output_folder = Path(folder) / f"frames{output_suffix}"
        output_folder.mkdir(exist_ok=True)

    assert isinstance(overrides, list) and ("\n" not in " ".join(overrides))

    tmp_script = Path(folder) / "tmp" / f"opengl_{uuid4().hex}.sh"
    tmp_script.parent.mkdir(exist_ok=True)
    with tmp_script.open("w") as f:
        lines = [
            "set -e",
            f"""
                if [ ! -d "{str(input_folder)}" ]; then
                exit 1
                fi
            """,
        ]
        lines.append(
            f"{sys.executable} {infinigen.repo_root() / 'infinigen/tools/process_static_meshes.py'} {input_folder} {point_trajectory_src_frame}"
        )
        lines += [
            f"{CUSTOMGT_PATH} --input_dir {input_folder} --dst_input_dir {input_folder} "
            f"--frame {frame_idx} --dst_frame {frame_idx + 1} --output_dir {output_folder} "
            for frame_idx in range(start_frame, end_frame + 1)
        ]
        # point trajectory
        lines += [
            f"{CUSTOMGT_PATH} --input_dir {input_folder} --dst_input_dir {input_folder} "
            f"--frame {point_trajectory_src_frame} --dst_frame {frame_idx} --flow_only 1 --flow_type 2 --output_dir {output_folder} "
            for frame_idx in range(start_frame, end_frame + 1)
        ]

        # depth of block end frame
        lines += [
            f"{CUSTOMGT_PATH} --input_dir {input_folder} --dst_input_dir {input_folder} "
            f"--frame {end_frame + 1} --dst_frame {end_frame + 1} --depth_only 1 --output_dir {output_folder} "
        ]
        # depth of point trajectory source frame
        lines += [
            f"{CUSTOMGT_PATH} --input_dir {input_folder} --dst_input_dir {input_folder} "
            f"--frame {point_trajectory_src_frame} --dst_frame {point_trajectory_src_frame} --depth_only 1 --output_dir {output_folder} "
        ]

        lines.append(
            f"{sys.executable} {infinigen.repo_root() / 'infinigen/tools/compress_masks.py'} {output_folder}"
        )
        lines.append(
            f"{sys.executable} {infinigen.repo_root() / 'infinigen/tools/compute_occlusion_masks.py'} {output_folder} {point_trajectory_src_frame}"
        )

        lines.append(
            f"{sys.executable} {infinigen.repo_root() / 'infinigen/tools/compress_masks.py'} {output_folder}"
        )

        lines.append(
            f'{sys.executable} -c "from infinigen.tools.datarelease_toolkit import reorganize_old_framesfolder; '
            f'reorganize_old_framesfolder({repr(str(output_folder))})"'
        )
        lines.append(f"touch {folder}/logs/FINISH_{taskname}")

        for line in lines:
            line = re.sub("( \([A-Za-z0-9]+\))", "", line)
            f.write(line + "\n")

    cmd = f"bash {tmp_script}".split()

    with (folder / "run_pipeline.sh").open("a") as f:
        f.write(f"{' '.join(' '.join(cmd).split())}\n\n")

    res = submit_cmd(
        cmd,
        folder=folder,
        name=name,
        slurm_exclude=nodes_with_gpus(*exclude_gpus),
        **submit_kwargs,
    )
    return res, output_folder<|MERGE_RESOLUTION|>--- conflicted
+++ resolved
@@ -92,12 +92,7 @@
             cmd += f"--debug {child_debug} "
 
     if len(configs) != 0:
-<<<<<<< HEAD
-        cmd += f'-g {" ".join(configs)} '
-
-=======
         cmd += f"-g {' '.join(configs)} "
->>>>>>> a145774e
     cmd += "-p"
 
     return cmd.split()
