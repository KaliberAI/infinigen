# Copyright (C) 2023, Princeton University.
# This source code is licensed under the BSD 3-Clause license found in the LICENSE file in the root directory of this source tree.

# Authors:
# - Alex Raistrick: refactor, local rendering, video rendering
# - Lahav Lipson: stereo version, local rendering
# - Hei Law: initial version


import argparse
import importlib
import itertools
import logging
import math
import os
import random
import re
import subprocess
import sys
import time
from ast import literal_eval
from collections import defaultdict
from copy import copy
from datetime import datetime
from pathlib import Path
from shutil import which

import gin
import numpy as np
import pandas as pd
from jinja2 import Environment, FileSystemLoader, select_autoescape

try:
    import submitit
    import submitit.core.utils
except ImportError:
    logging.warning(
        f"Failed to import submitit, {Path(__file__).name} will crash if slurm job is requested"
    )
    submitit = None

# ruff: noqa: E402
ORIG_SYS_PATH = list(sys.path)  # Make a new instance of sys.path
import infinigen.core.init

BPY_SYS_PATH = list(sys.path)  # Make instance of `bpy`'s modified sys.path

# ruff: noqa: F401
from infinigen.datagen.job_funcs import get_cmd
from infinigen.datagen.monitor_tasks import iterate_scene_tasks, on_scene_termination
from infinigen.datagen.states import (
    CONCLUDED_JOBSTATES,
    JOB_OBJ_SUCCEEDED,
    JobState,
    SceneState,
    cancel_job,
)
from infinigen.datagen.util import upload_util
from infinigen.datagen.util.submitit_emulator import (
    ImmediateLocalExecutor,
    LocalScheduleHandler,
    ScheduledLocalExecutor,
)

logger = logging.getLogger(__name__)

wandb = None  # will be imported and initialized ONLY if installed and enabled

# used only if enabled in gin configs
PARTITION_ENVVAR = "INFINIGEN_SLURMPARTITION"
EXCLUDE_FILE_ENVVAR = "INFINIGEN_SLURM_EXCLUDENODES_LIST"
NUM_CONCURRENT_ENVVAR = "INFINIGEN_NUMCONCURRENT_TARGET"


def node_from_slurm_jobid(scene_id):
    if not which("sacct"):
        return None

    try:
        node_of_scene, *rest = (
            subprocess.check_output(
                f"{which('sacct')} -j {scene_id} --format Node --noheader".split()
            )
            .decode()
            .split()
        )
        return node_of_scene
    except Exception as e:
        logger.warning(f"sacct threw {e}")
        return None


def seed_generator():
    seed_int = np.random.randint(np.iinfo(np.int32).max)
    return hex(seed_int).removeprefix("0x")


@gin.configurable
def get_slurm_banned_nodes(config_path=None):
    if config_path == f"ENVVAR_{EXCLUDE_FILE_ENVVAR}":
        config_path = os.environ.get(EXCLUDE_FILE_ENVVAR)
    if config_path is None:
        return []
    with Path(config_path).open("r") as f:
        return list(f.read().split())


@gin.configurable
def slurm_submit_cmd(
    cmd,
    folder,
    name,
    mem_gb=None,
    cpus=None,
    gpus=0,
    hours=1,
    slurm_account=None,
    slurm_nodelist=None,
    slurm_partition=None,
    slurm_exclude: list = None,
    slurm_niceness=None,
    **_,
):
    if submitit is None:
        raise ValueError("submitit is required for slurm_submit_cmd")

    executor = submitit.AutoExecutor(folder=(folder / "logs"))
    executor.update_parameters(
        mem_gb=mem_gb,
        name=name,
        cpus_per_task=cpus,
        timeout_min=60 * hours,
    )

    exclude = get_slurm_banned_nodes()
    if slurm_exclude is not None:
        exclude += slurm_exclude
    if len(exclude):
        executor.update_parameters(slurm_exclude=",".join(exclude))

    if gpus > 0:
        executor.update_parameters(gpus_per_node=gpus)

    if slurm_account is not None:
        if slurm_account == f"ENVVAR_{PARTITION_ENVVAR}":
            slurm_account = os.environ.get(PARTITION_ENVVAR)
            if slurm_account is None:
                logger.warning(
                    f"{PARTITION_ENVVAR=} was not set, using no slurm account"
                )

        if isinstance(slurm_account, list):
            slurm_account = np.random.choice(slurm_account)

        executor.update_parameters(slurm_account=slurm_account)

    slurm_additional_params = {}

    if slurm_niceness is not None:
        slurm_additional_params["nice"] = slurm_niceness

    if slurm_partition is not None:
        slurm_additional_params["partition"] = slurm_partition

    if slurm_nodelist is not None:
        slurm_additional_params["nodelist"] = slurm_nodelist

    executor.update_parameters(slurm_additional_parameters=slurm_additional_params)

    if callable(cmd[0]):
        raise ValueError(
            "Callable with submit_cmd is deprecated, please submit a commandline string"
        )

    while True:
        try:
            render_fn = submitit.helpers.CommandFunction(cmd)
            return executor.submit(render_fn)
        except submitit.core.utils.FailedJobError as e:
            current_time_str = datetime.now().strftime("%m/%d %I:%M%p")
            print(f"[{current_time_str}] Job submission failed with error:\n{e}")
            time.sleep(60)


@gin.configurable
def local_submit_cmd(
    cmd,
    folder: Path,
    name: str,
    use_scheduler=False,
    stdout_passthrough: bool = False,
    **kwargs,
):
    ExecutorClass = ScheduledLocalExecutor if use_scheduler else ImmediateLocalExecutor
    log_folder = folder / "logs"
    log_folder.mkdir(exist_ok=True)

    executor = ExecutorClass(folder=log_folder, stdout_passthrough=stdout_passthrough)
    executor.update_parameters(name=name, **kwargs)

    if callable(cmd[0]):
        raise ValueError(
            "Callable with submit_cmd is deprecated, please submit a commandline string"
        )

    return executor.submit(cmd)


def init_db_from_existing(output_folder: Path):
    # TODO in future: directly use existing_db (with some cleanup / checking).

    db_path = output_folder / "scenes_db.csv"
    if not db_path.exists():
        raise ValueError(f"Recieved --use_existing but {db_path=} did not exist")
    existing_db = pd.read_csv(db_path, converters={"configs": literal_eval})

    def init_scene(seed_folder):
        if not seed_folder.is_symlink() and not seed_folder.is_dir():
            return None
        if seed_folder.is_symlink() and not seed_folder.readlink().is_dir():
            return None
        if not (seed_folder / "logs").exists():
            logger.warning(
                f'Skipping {seed_folder=} due to missing "logs" subdirectory'
            )
            return None

        scene_dict = {
            "seed": seed_folder.name,
            "all_done": SceneState.NotDone,
        }

        if "configs" in existing_db.columns:
            mask = existing_db["seed"].astype(str) == seed_folder.name
            if not mask.any():
                raise ValueError(f"Couldnt find configs for {seed_folder.name}")
            configs = existing_db.loc[mask, "configs"].iloc[0]
            scene_dict["configs"] = list(configs)

        finish_key = "FINISH_"
        for finish_file_name in (seed_folder / "logs").glob(finish_key + "*"):
            taskname = os.path.basename(finish_file_name)[len(finish_key) :]
            logger.info(f"Marking {seed_folder.name=} {taskname=} as completed")
            scene_dict[f"{taskname}_submitted"] = True
            scene_dict[f"{taskname}_job_obj"] = JOB_OBJ_SUCCEEDED

        return scene_dict

    return [init_scene(seed_folder) for seed_folder in output_folder.iterdir()]


def _sample_config_distribution(
    i: int, config_distribution: list[tuple[str, float]], config_sample_mode: str
):
    match config_sample_mode:
        case "random":
            configs_options, weights = zip(
                *config_distribution
            )  # list of rows to list per column
            ps = np.array(weights) / sum(weights)
            return np.random.choice(configs_options, p=ps)
        case "roundrobin":
            configs_options, weights = zip(
                *config_distribution
            )  # list of rows to list per column
            if not all(isinstance(w, int) for w in weights):
                raise ValueError(
                    f"{config_sample_mode=} expects integer scene counts as weights but got {weights=} with non-integer values"
                )
            idx = np.argmin(i % sum(weights) + 1 > np.cumsum(weights))
            return configs_options[idx]
        case _:
            raise ValueError(f"Unrecognized {config_sample_mode=}")


@gin.configurable
def sample_scene_spec(
    args: argparse.Namespace,
    i: int,
    seed_range=None,
    config_distribution=None,
    config_sample_mode="random",
):
    if seed_range is None:
        seed = seed_generator()
    else:
        start, end = seed_range
        if i > end - start:
            return None
        seed = hex(start + i).removeprefix("0x")

    if config_distribution is None:
        config_distribution = []

    conf_keys = {k.split(".")[0] for k, _ in config_distribution}
    arg_confs = {k.split(".")[0] for k in args.configs}
    inter = conf_keys.intersection(arg_confs)

    if len(inter) == 0:
        configs = _sample_config_distribution(
            i, config_distribution, config_sample_mode
        )
    elif len(inter) == 1:
        configs = list(inter)
    else:
        raise ValueError(f"Got user specified configs {inter}, only 1 is expected")

    if isinstance(configs, str) and " " in configs:
        configs = configs.split(" ")
    if not isinstance(configs, list):
        configs = [configs]

    return {"all_done": SceneState.NotDone, "seed": seed, "configs": configs}


@gin.configurable
def init_db(args):
    if args.use_existing:
        scenes = init_db_from_existing(args.output_folder)
    elif args.specific_seed is not None:
        scenes = [
            {"seed": s, "configs": args.configs, "all_done": SceneState.NotDone}
            for s in args.specific_seed
        ]
    else:
        scenes = [sample_scene_spec(args, i) for i in range(args.num_scenes)]

    scenes = [s for s in scenes if s is not None]

    if len(scenes) < args.num_scenes:
        logger.warning(
            f"Initialized only {len(scenes)=} despite {args.num_scenes=}. Likely due to --use_existing, --specific_seed or seed_range."
        )

    return scenes


def update_symlink(scene_folder, scenes):
    for new_name, scene in scenes:
        if scene == JOB_OBJ_SUCCEEDED:
            continue
        elif isinstance(scene, str):
            raise ValueError(f"Failed due to {scene=}")

        to = scene_folder / "logs" / f"{new_name}.out"
        std_out = scene_folder / "logs" / f"{scene.job_id}_0_log.out"

        if not std_out.exists():
            std_out.touch()

        if os.path.islink(to):
            os.unlink(to)
            os.unlink(scene_folder / "logs" / f"{new_name}.err")

        os.symlink(std_out.resolve(), to)
        os.symlink(
            std_out.with_suffix(".err").resolve(),
            scene_folder / "logs" / f"{new_name}.err",
        )


def get_disk_usage(folder):
    out = subprocess.check_output(
        f"df -h {folder.resolve()}".replace(" (Princeton)", "").split()
    ).decode()
    return int(re.compile("[\s\S]* ([0-9]+)% [\s\S]*").fullmatch(out).group(1)) / 100


def make_html_page(output_path, scenes, frame, camera_pair_id, **kwargs):
    template_path = infinigen.repo_root() / "infinigen/datagen/util"
    assert template_path.exists(), template_path
    env = Environment(
        loader=FileSystemLoader(template_path),
        autoescape=select_autoescape(),
    )

    template = env.get_template("template.html")
    seeds = [scene["seed"] for scene in scenes]
    html = template.render(
        seeds=seeds,
        **kwargs,
        frame=frame,
        camera_pair_id=camera_pair_id,
    )

    with output_path.open("a") as f:
        f.write(html)


@gin.configurable
def run_task(queue_func, scene_folder, scene_dict, taskname, dryrun=False):
    assert scene_folder.parent.exists(), scene_folder
    scene_folder.mkdir(exist_ok=True)

    scene_folder = scene_folder.resolve()

    stage_scene_name = f"{scene_folder.parent.stem}_{scene_folder.stem}_{taskname}"
    assert not scene_dict.get(f"{taskname}_submitted", False)

    if dryrun:
        scene_dict[f"{taskname}_job_obj"] = JOB_OBJ_SUCCEEDED
        scene_dict[f"{taskname}_submitted"] = 1
        return

    job_obj, output_folder = queue_func(
        seed=scene_dict["seed"],
        folder=scene_folder,
        name=stage_scene_name,
        taskname=taskname,
    )
    scene_dict[f"{taskname}_job_obj"] = job_obj
    scene_dict[f"{taskname}_output_folder"] = output_folder
    scene_dict[f"{taskname}_submitted"] = 1  # marked as submitted
    update_symlink(scene_folder, [(taskname, job_obj)])


def infer_crash_reason(stdout_file, stderr_file: Path):
    if not stderr_file.exists():
        return f"{stderr_file} not found"

    try:
        error_log = stderr_file.read_text()
    except UnicodeDecodeError:
        return f"failed to parse log file {stderr_file}"

    if "System is out of GPU memory" in error_log:
        return "Out of GPU memory"
    elif "this scene is timed-out" in error_log or "DUE TO TIME LIMIT" in error_log:
        return "Timed out"
    elif "<Signals.SIGKILL: 9>" in error_log:
        return "SIGKILL: 9 (out-of-memory, probably)"
    elif "SIGCONT" in error_log:
        return "SIGCONT (timeout?)"

    if not stdout_file.exists():
        return f"{stdout_file} not found"
    if not stderr_file.exists():
        return f"{stderr_file} not found"

    output_text = f"{stdout_file.read_text()}\n{stderr_file.read_text()}\n"
    matches = re.findall("([^\.\n]*[Ee]rror):(.*)\n", output_text)

    ignore_errors = {
        # happens for every failed submitit job, not informative to report in summary
        "FailedProcessError",
        "CalledProcessError",
        # happens for every failed slurm job on IONIC
        "srun: error",
        "FailedJobError",
    }

    ignore_messages = ["Not freed memory blocks"]

    matches = [
        f"{m[0]}: {m[1]}"
        for m in matches
        if not (m[0] in ignore_errors or any(x in m[1] for x in ignore_messages))
    ]

    if len(matches):
        return ",".join(matches)
    else:
        return f"Could not summarize cause, check {stderr_file}"


def record_crashed_seed(scene, taskname, f, fatal=True):
    seed = scene["seed"]

    stdout_file = args.output_folder / seed / "logs" / f"{taskname}.out"
    stderr_file = args.output_folder / seed / "logs" / f"{taskname}.err"

    scene_id, *_ = stderr_file.resolve().stem.split("_")
    node = node_from_slurm_jobid(scene_id)
    time_str = datetime.now().strftime("%m/%d %I:%M%p")

    reason = infer_crash_reason(stdout_file, stderr_file)
    text = f"{time_str} {str(stderr_file)} {reason=} {node=} {fatal=}\n"
    print("Crashed: " + text)
    f.write(text)

    scene[f"{taskname}_crash_recorded"] = True

    return reason


def write_html_summary(all_scenes, output_folder, max_size=5000):
    names = [
        "index" if (idx == 0) else f"index_{idx}"
        for idx in range(0, len(all_scenes), max_size)
    ]
    for name, idx in zip(names, range(0, len(all_scenes), max_size)):
        html_path = output_folder / f"{name}.html"
        if not html_path.exists():
            make_html_page(
                html_path,
                all_scenes[idx : idx + max_size],
                frame=100,
                camera_pair_id=0,
                samples=[f"resmpl{i}" for i in range(5)],
                pages=names,
            )


def monitor_existing_jobs(all_scenes, aggressive_cancel_on_crash=False):
    state_counts = defaultdict(int)

    for scene in all_scenes:
        seed = scene["seed"]
        scene["num_running"], scene["num_done"] = 0, 0
        any_fatal = False

        for state, taskname, _, fatal in iterate_scene_tasks(
            scene, args, monitor_all=True
        ):
            if state == JobState.NotQueued:
                continue

            taskname_stem = taskname.split("_")[0]
            state_counts[(state, taskname_stem)] += 1
            scene["num_done"] += state in CONCLUDED_JOBSTATES
            scene["num_running"] += state not in CONCLUDED_JOBSTATES

            if state == JobState.Failed:
                if not scene.get(f"{taskname}_crash_recorded", False):
                    logging.info(f"{seed} - recording crash for {taskname}")
                    with (args.output_folder / "crash_summaries.txt").open("a") as f:
                        record_crashed_seed(scene, taskname, f, fatal=fatal)
                if fatal:
                    any_fatal = True

        if any_fatal:
            logging.info(f"{seed} - recording fatally crashed")
            scene["any_fatal_crash"] = True

        if aggressive_cancel_on_crash and any_fatal:
            suffix = "job_obj"
            to_cancel = [k for k in scene.keys() if k.endswith(suffix)]
            for k in to_cancel:
                cancel_key = k.replace(suffix, "force_cancelled")
                if scene.get(cancel_key, False):
                    continue
                logging.info(f"{seed} - cancelling {k} due to fatal crash")
                scene[cancel_key] = True
                cancel_job(scene[k])

        if (
            any_fatal
            and scene["num_running"] == 0
            and scene["all_done"] == SceneState.NotDone
        ):
            logging.info(f"{seed} - processing scene termination due to fatal crash")
            on_scene_termination(args, scene, crashed=True)

    return state_counts


def stats_summary(state_counts):
    uniq_states = set(s for (s, _) in state_counts.keys())

    def get_count(state):
        return sum(v for (s, _), v in state_counts.items() if s == state)

    totals = {s: get_count(s) for s in uniq_states}

    stats = {f"{s}/{t}": v for (s, t), v in state_counts.items()}

    return stats, totals


@gin.configurable
def jobs_to_launch_next(
    scenes: list[dict],
    state_counts: dict[tuple[str, str], int],
    greedy=True,
    # following kwargs are designed to help minimize over-eager starting new scenes,
    # or limit paralellism to help greedily finish scenes / lower overall latency.
    # warning: may reduce throughput, especially if not using warmup_sec, or cluster capacity varies
    max_queued_task: int = None,
    max_queued_total: int = None,
    max_stuck_at_task: int = None,
):
    def is_candidate_for_launch(scene):
        return scene["all_done"] == SceneState.NotDone and not scene.get(
            "any_fatal_crash", False
        )

    scenes = [s for s in scenes if is_candidate_for_launch(s)]

    def inflight(s):
        return s["num_running"] + s["num_done"]

    if greedy:
        scenes = sorted(copy(scenes), key=inflight, reverse=True)

    started_counts = np.array([inflight(s) for s in scenes])
    started_uniq, curr_per_started = np.unique(started_counts, return_counts=True)
    started_uniq = list(started_uniq)

    logging.debug(f"Pipeline state: {list(zip(started_uniq, curr_per_started))}")

    total_queued = sum(v for (s, _), v in state_counts.items() if s == JobState.Queued)

    for scene in scenes:
        seed = scene["seed"]

        started_if_launch = inflight(scene) + 1
        stuck_at_next = (
            curr_per_started[started_uniq.index(started_if_launch)]
            if started_if_launch in started_uniq
            else 0
        )

        if max_stuck_at_task is not None and stuck_at_next >= max_stuck_at_task:
            logging.debug(
                f"{seed} - Not launching due to {stuck_at_next=} >"
                f" {max_stuck_at_task} for {started_if_launch=}"
            )
            continue

        for rec in iterate_scene_tasks(scene, args, monitor_all=False):
            state, taskname, queue_func, _ = rec

            if state != JobState.NotQueued:
                continue

            queued_key = (JobState.Queued, taskname.split("_")[0])
            queued = state_counts.get(queued_key, 0)
            if max_queued_task is not None and queued >= max_queued_task:
                logging.debug(
                    f"{seed} - Not launching due to {queued=} > {max_queued_task} for {taskname}"
                )
                continue
            if max_queued_total is not None and total_queued >= max_queued_total:
                logging.debug(
                    f"{seed} - Not launching due to {total_queued=} > {max_queued_total} for {taskname}"
                )
                continue

            yield scene, taskname, queue_func

            state_counts[queued_key] += 1
            total_queued += 1


def compute_control_state(args, totals, elapsed, num_concurrent):
    if num_concurrent == f"ENVVAR_{NUM_CONCURRENT_ENVVAR}":
        num_concurrent = int(os.environ[NUM_CONCURRENT_ENVVAR])

    control_state = {}
    control_state["n_in_flight"] = totals.get(JobState.Running, 0) + totals.get(
        JobState.Queued, 0
    )
    control_state["disk_usage"] = get_disk_usage(args.output_folder)

    warmup_pct = min(elapsed / args.warmup_sec, 1) if args.warmup_sec > 0 else 1
    control_state["curr_concurrent_max"] = math.ceil(warmup_pct * num_concurrent)

    if control_state["n_in_flight"] > control_state["curr_concurrent_max"]:
        raise ValueError(
            f"manage_datagen_jobs observed {control_state['n_in_flight']=},"
            f" which exceeds allowed {control_state['curr_concurrent_max']=}"
        )
    control_state["try_to_launch"] = max(
        control_state["curr_concurrent_max"] - control_state["n_in_flight"], 0
    )

    return control_state


@gin.configurable
def manage_datagen_jobs(
    all_scenes: list[dict],
    elapsed: float,
    num_concurrent: int,
    disk_sleep_threshold=0.99,
):
    if LocalScheduleHandler._inst is not None:
        sys.path = ORIG_SYS_PATH  # hacky workaround because bpy module breaks with multiprocessing
        LocalScheduleHandler.instance().poll()
        sys.path = BPY_SYS_PATH

    state_counts = monitor_existing_jobs(all_scenes)
    stats, totals = stats_summary(state_counts)
    control_state = compute_control_state(args, totals, elapsed, num_concurrent)

    new_jobs = jobs_to_launch_next(all_scenes, state_counts)
    new_jobs = list(itertools.islice(new_jobs, control_state["try_to_launch"]))
    control_state["will_launch"] = len(
        new_jobs
    )  # may be less due to jobs_to_launch optional kwargs, or running out of num_jobs

    pd.DataFrame.from_records(all_scenes).to_csv(args.output_folder / "scenes_db.csv")

    # Dont launch new scenes if disk is getting full
    if control_state["disk_usage"] > disk_sleep_threshold:
        message = f"{args.output_folder} is full ({100 * control_state['disk_usage']}%). Sleeping."
        print(message)
        if wandb is not None:
            wandb.alert(
                title=f"{args.output_folder.name} sleeping for full disk",
                text=message,
                wait_duration=3 * 60 * 60,
            )
        time.sleep(60)
        return {}

    for scene, taskname, queue_func in new_jobs:
        logger.info(f"{scene['seed']} - running {taskname}")
        run_task(queue_func, args.output_folder / str(scene["seed"]), scene, taskname)

    log_stats = copy(stats)
    log_stats.update({f"control_state/{k}": v for k, v in control_state.items()})
    log_stats.update({f"{k}/total": v for k, v in totals.items()})

    return log_stats


@gin.configurable
def print_stats_block(
    output_folder: Path,
    start_time: datetime,
    log_stats: dict,
    mute: bool = False,
):
    if mute:
        return

    now = datetime.now()

    print(
        f'{args.output_folder} {start_time.strftime("%m/%d %I:%M%p")} -> {now.strftime("%m/%d %I:%M%p")}'
    )
    print("=" * 60)
    for k, v in sorted(log_stats.items()):
        print(f"{k.ljust(30)} : {v}")
    print("-" * 60)


@gin.configurable
def main(args, shuffle=True, wandb_project="render", upload_commandfile_method=None):
    command_path = args.output_folder / "datagen_command.sh"
    with command_path.open("w") as f:
        f.write(" ".join(sys.argv))
    if upload_commandfile_method is not None:
        upload = upload_util.get_upload_func(upload_commandfile_method)
        upload(command_path, upload_util.get_upload_destfolder(args.output_folder))

    all_scenes = init_db(args)
    scene_name = args.output_folder.parts[-1]

    if args.cleanup != all:
        write_html_summary(all_scenes, args.output_folder)

    if args.wandb_mode != "disabled":
        global wandb
        wandb = importlib.import_module("wandb")

    if wandb is not None:
        wandb.init(
            name=scene_name,
            config=vars(args),
            project=wandb_project,
            mode=args.wandb_mode,
        )

    filehandler = logging.FileHandler(str(args.output_folder / "jobs.log"))
    filehandler.setLevel(logging.INFO)

    streamhandler = logging.StreamHandler()
    streamhandler.setLevel(args.loglevel)

    logging.basicConfig(
        level=args.loglevel,
        format="[%(asctime)s]: %(message)s",
        handlers=[filehandler, streamhandler],
    )

    print(f"Using {get_slurm_banned_nodes()=}")

    if shuffle:
        np.random.shuffle(all_scenes)
    else:
        all_scenes = sorted(all_scenes, key=lambda j: j["seed"])

    start_time = datetime.now()
    while any(j["all_done"] == SceneState.NotDone for j in all_scenes):
<<<<<<< HEAD
=======
        now = datetime.now()

        if args.print_stats:
            print(
                f"{args.output_folder} {start_time.strftime('%m/%d %I:%M%p')} -> {now.strftime('%m/%d %I:%M%p')}"
            )

>>>>>>> a145774e
        log_stats = manage_datagen_jobs(
            all_scenes, elapsed=(datetime.now() - start_time).total_seconds()
        )

        if wandb is not None:
            wandb.log(log_stats)

        print_stats_block(args.output_folder, start_time, log_stats)

        time.sleep(2)

    any_crashed = any(j.get("any_fatal_crash", False) for j in all_scenes)
    sys.exit(1 if any_crashed else 0)


mandatory_exclusive_configs = [
    "infinigen/datagen/configs/compute_platform",
    "infinigen/datagen/configs/data_schema",
]

if __name__ == "__main__":
    slurm_available = which("sbatch") is not None
    parser = argparse.ArgumentParser()

    parser.add_argument("-o", "--output_folder", type=Path, default=None)  #
    parser.add_argument(
        "--num_scenes",
        type=int,
        default=1,
        help="Number of scenes to attempt before terminating",
    )
    parser.add_argument(
        "--meta_seed",
        type=int,
        default=None,
        help="What seed should be used to determine the random seeds of each scene? "
        "Leave as None unless deliberately replicating past runs",
    )
    parser.add_argument(
        "--specific_seed",
        default=None,
        nargs="+",
        help="The default, None, will choose a random seed per scene. Otherwise, all "
        "scenes will have the specified seed. Interpreted as an integer if possible.",
    )
    parser.add_argument(
        "--use_existing",
        action="store_true",
        help="If set, then assume output_folder is an existing folder from a "
        "terminated run, and make a best-possible-effort to resume from where "
        "it left off",
    )
    parser.add_argument(
        "--warmup_sec",
        type=float,
        default=0,
        help="Perform a staggered start over the specified period, so that jobs dont "
        "sync up or all write to disk at similar times.",
    )
    parser.add_argument(
        "--cleanup",
        type=str,
        choices=["all", "big_files", "none", "except_logs", "except_crashed"],
        default="none",
        help="What files should be cleaned up by the manager as it runs?",
    )
    parser.add_argument(
        "--configs",
        nargs="*",
        default=[],
        help="List of gin config names to pass through to all underlying "
        "scene generation jobs.",
    )
    parser.add_argument(
        "-p",
        "--overrides",
        nargs="+",
        type=str,
        default=[],
        help="List of gin overrides to pass through to all underlying "
        "scene generation jobs",
    )
    parser.add_argument(
        "--wandb_mode",
        type=str,
        default="disabled",
        choices=["online", "offline", "disabled"],
        help="Mode kwarg for wandb.init(). Set up wandb before use.",
    )
    parser.add_argument(
        "--pipeline_configs",
        type=str,
        nargs="+",
        help="List of gin config names from tools/pipeline_configs "
        "to configure this execution",
    )
    parser.add_argument(
        "--pipeline_overrides",
        nargs="+",
        type=str,
        default=[],
        help="List of gin overrides to configure this execution",
    )
    parser.add_argument("--overwrite", action="store_true")
    parser.add_argument(
        "-d",
        "--debug",
        action="store_const",
        dest="loglevel",
        const=logging.DEBUG,
        default=logging.WARNING,
    )
    parser.add_argument(
        "-v", "--verbose", action="store_const", dest="loglevel", const=logging.INFO
    )
    args = parser.parse_args()

    using_upload = any("upload" in x for x in args.pipeline_configs)

    if not using_upload and args.cleanup in ["except_logs", "except_crashed", "all"]:
        raise ValueError(
            f"Pipeline is configured with {args.cleanup=}"
            " yet {args.upload=}! No output would be preserved!"
        )
    if using_upload and args.cleanup == "none":
        logging.warning(
            "Upload performs some cleanup, so combining upload.gin with "
            "--cleanup none will not result in ALL files being preserved"
        )

    assert args.specific_seed is None or args.num_scenes == 1

    if args.output_folder is None:
        date_str = datetime.now().strftime("%y-%m-%d_%H-%M")
        hostname = os.uname().nodename

        output_base = Path("outputs")
        assert output_base.exists(), output_base

        args.output_folder = Path(f"outputs/{date_str}_{hostname}")

    overwrite_ok = args.use_existing or args.overwrite
    if args.output_folder.exists() and not overwrite_ok:
        raise FileExistsError(
            f"--output_folder {args.output_folder} already exists! Please delete it,"
            " specify a different --output_folder, or use --overwrite"
        )

    args.output_folder.mkdir(parents=True, exist_ok=overwrite_ok)

    if args.meta_seed is not None:
        random.seed(args.meta_seed)
        np.random.seed(args.meta_seed)

    infinigen.core.init.apply_gin_configs(
        config_folders=[Path("infinigen/datagen/configs")],
        configs=args.pipeline_configs,
        overrides=args.pipeline_overrides,
        mandatory_folders=mandatory_exclusive_configs,
        mutually_exclusive_folders=mandatory_exclusive_configs,
    )

    main(args)<|MERGE_RESOLUTION|>--- conflicted
+++ resolved
@@ -784,8 +784,6 @@
 
     start_time = datetime.now()
     while any(j["all_done"] == SceneState.NotDone for j in all_scenes):
-<<<<<<< HEAD
-=======
         now = datetime.now()
 
         if args.print_stats:
@@ -793,7 +791,6 @@
                 f"{args.output_folder} {start_time.strftime('%m/%d %I:%M%p')} -> {now.strftime('%m/%d %I:%M%p')}"
             )
 
->>>>>>> a145774e
         log_stats = manage_datagen_jobs(
             all_scenes, elapsed=(datetime.now() - start_time).total_seconds()
         )
